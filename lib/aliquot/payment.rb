--- conflicted
+++ resolved
@@ -81,14 +81,8 @@
       keys.map do |key|
         next if key['protocolVersion'] != protocol_version
 
-<<<<<<< HEAD
-        ec = OpenSSL::PKey::EC.new(Base64.strict_decode64(e['keyValue']))
-        d  = OpenSSL::Digest::SHA256.new
-        ec.verify(d, Base64.strict_decode64(@token[:signature]), signed_string)
-=======
         ec = OpenSSL::PKey::EC.new(Base64.strict_decode64(key['keyValue']))
-        ec.verify(OpenSSL::Digest::SHA256.new, Base64.strict_decode64(@token['signature']), signed_string)
->>>>>>> 00a083ed
+        ec.verify(OpenSSL::Digest::SHA256.new, Base64.strict_decode64(@token[:signature]), signed_string)
       end.any?
     end
 
